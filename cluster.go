package wendy

import (
	"encoding/json"
	"errors"
	"io"
	"log"
	"net"
	"os"
	"strconv"
<<<<<<< HEAD
	"sync"
=======
	"strings"
>>>>>>> 3c2b7ba1
	"time"
)

type StateMask struct {
	Mask byte
	Rows []int
	Cols []int
}

const (
	rT = byte(1 << iota)
	lS
	nS
	all = rT | lS | nS
)

func (m StateMask) includeRT() bool {
	return m.Mask == (m.Mask | rT)
}

func (m StateMask) includeLS() bool {
	return m.Mask == (m.Mask | lS)
}

func (m StateMask) includeNS() bool {
	return m.Mask == (m.Mask | nS)
}

type stateTables struct {
	RoutingTable    *[32][16]*Node `json:"rt,omitempty"`
	LeafSet         *[2][16]*Node  `json:"ls,omitempty"`
	NeighborhoodSet *[32]*Node     `json:"ns,omitempty"`
	EOL             bool           `json:"eol,omitempty"`
}

// Cluster holds the information about the state of the network. It is the main interface to the distributed network of Nodes.
type Cluster struct {
	self               *Node
	table              *routingTable
	leafset            *leafSet
	neighborhoodset    *neighborhoodSet
	kill               chan bool
	lastStateUpdate    time.Time
	applications       []Application
	log                *log.Logger
	logLevel           int
	heartbeatFrequency int
	networkTimeout     int
	credentials        Credentials
	joined             bool
	lock               *sync.RWMutex
	proximityCache     map[NodeID]int64
	prxCacheTicker     <-chan time.Time
}

func (c *Cluster) newLeaves(leaves []*Node) {
	c.lock.RLock()
	defer c.lock.RUnlock()
	for _, app := range c.applications {
		app.OnNewLeaves(leaves)
	}
}

func (c *Cluster) forward(msg Message, id NodeID) bool {
	c.lock.RLock()
	defer c.lock.RUnlock()
	forward := true
	for _, app := range c.applications {
		f := app.OnForward(&msg, id)
		if forward {
			forward = f
		}
	}
	return forward
}

func (c *Cluster) marshalCredentials() []byte {
	c.lock.RLock()
	defer c.lock.RUnlock()
	if c.credentials == nil {
		return []byte{}
	}
	return c.credentials.Marshal()
}

func (c *Cluster) getNetworkTimeout() int {
	c.lock.RLock()
	defer c.lock.RUnlock()
	return c.networkTimeout
}

func (c *Cluster) cacheProximity(id NodeID, proximity int64) {
	c.lock.Lock()
	defer c.lock.Unlock()
	c.proximityCache[id] = proximity
}

func (c *Cluster) getCachedProximity(id NodeID) int64 {
	c.lock.RLock()
	defer c.lock.RUnlock()
	if proximity, set := c.proximityCache[id]; set {
		return proximity
	}
	return -1
}

func (c *Cluster) clearProximityCache() {
	c.lock.Lock()
	defer c.lock.Unlock()
	c.proximityCache = map[NodeID]int64{}
}

func (c *Cluster) isJoined() bool {
	c.lock.RLock()
	defer c.lock.RUnlock()
	return c.joined
}

// ID returns an identifier for the Cluster. It uses the ID of the current Node.
func (c *Cluster) ID() NodeID {
	return c.self.ID
}

// String returns a string representation of the Cluster, in the form of its ID.
func (c *Cluster) String() string {
	return c.ID().String()
}

// GetIP returns the IP address to use when communicating with a Node.
func (c *Cluster) GetIP(node Node) string {
	return c.self.GetIP(node)
}

// SetLogger sets the log.Logger that the Cluster, along with its child routingTable and leafSet, will write to.
func (c *Cluster) SetLogger(l *log.Logger) {
	c.log = l
	c.table.log = l
	c.leafset.log = l
}

// SetLogLevel sets the level of logging that will be written to the Logger. It will be mirrored to the child routingTable and leafSet.
//
// Use wendy.LogLevelDebug to write to the most verbose level of logging, helpful for debugging.
//
// Use wendy.LogLevelWarn (the default) to write on events that may, but do not necessarily, indicate an error.
//
// Use wendy.LogLevelError to write only when an event occurs that is undoubtedly an error.
func (c *Cluster) SetLogLevel(level int) {
	c.logLevel = level
	c.table.logLevel = level
	c.leafset.logLevel = level
}

// SetHeartbeatFrequency sets the frequency in seconds with which heartbeats will be sent from this Node to test the health of other Nodes in the Cluster.
func (c *Cluster) SetHeartbeatFrequency(freq int) {
	c.heartbeatFrequency = freq
}

// SetNetworkTimeout sets the number of seconds before which network requests will be considered timed out and killed.
func (c *Cluster) SetNetworkTimeout(timeout int) {
	c.networkTimeout = timeout
}

// NewCluster creates a new instance of a connection to the network and intialises the state tables and channels it requires.
func NewCluster(self *Node, credentials Credentials) *Cluster {
	return &Cluster{
		self:               self,
		table:              newRoutingTable(self),
		leafset:            newLeafSet(self),
		neighborhoodset:    newNeighborhoodSet(self),
		kill:               make(chan bool),
		lastStateUpdate:    time.Now(),
		applications:       []Application{},
		log:                log.New(os.Stdout, "wendy("+self.ID.String()+") ", log.LstdFlags),
		logLevel:           LogLevelWarn,
		heartbeatFrequency: 300,
		networkTimeout:     10,
		credentials:        credentials,
		joined:             false,
		lock:               new(sync.RWMutex),
		proximityCache:     map[NodeID]int64{},
		prxCacheTicker:     time.Tick(1 * time.Hour),
	}
}

// Stop gracefully shuts down the local connection to the Cluster, removing the local Node from the Cluster and preventing it from receiving or sending further messages.
//
// Before it disconnects the Node, Stop contacts every Node it knows of to warn them of its departure. If a graceful disconnect is not necessary, Kill should be used instead. Nodes will remove the Node from their state tables next time they attempt to contact it.
func (c *Cluster) Stop() {
	c.debug("Sending graceful exit message.")
	msg := c.NewMessage(NODE_EXIT, c.self.ID, []byte{})
	nodes := c.table.list([]int{}, []int{})
	nodes = append(nodes, c.leafset.list()...)
	nodes = append(nodes, c.neighborhoodset.list()...)
	for _, node := range nodes {
		err := c.send(msg, node)
		if err != nil {
			c.fanOutError(err)
		}
	}
	c.Kill()
}

// Kill shuts down the local connection to the Cluster, removing the local Node from the Cluster and preventing it from receiving or sending further messages.
//
// Unlike Stop, Kill immediately disconnects the Node without sending a message to let other Nodes know of its exit.
func (c *Cluster) Kill() {
	c.debug("Exiting the cluster.")
	c.kill <- true
}

// RegisterCallback allows anything that fulfills the Application interface to be hooked into the Wendy's callbacks.
func (c *Cluster) RegisterCallback(app Application) {
	c.lock.Lock()
	defer c.lock.Unlock()
	c.applications = append(c.applications, app)
}

// Listen starts the Cluster listening for events, including all the individual listeners for each state sub-object.
//
// Note that Listen does *not* join a Node to the Cluster. The Node must announce its presence before the Node is considered active in the Cluster.
func (c *Cluster) Listen() error {
	portstr := strconv.Itoa(c.self.Port)
	c.debug("Listening on port %d", c.self.Port)
	ln, err := net.Listen("tcp", ":"+portstr)
	if err != nil {
		return err
	}
	defer ln.Close()
	// save bound port back to Node in case where port is autoconfigured by OS
	if c.self.Port == 0 {
		colonPos := strings.LastIndex(ln.Addr().String(), ":")
		if colonPos == -1 {
			panic("OS returned an address without a port.")
		}
		port, err := strconv.ParseInt(ln.Addr().String()[colonPos:], 10, 32)
		if err != nil {
			panic("Couldn't record autoconfigured port: " + err.Error())
		}
		c.self.Port = int(port)
	}
	connections := make(chan net.Conn)
	go func(ln net.Listener, ch chan net.Conn) {
		for {
			conn, err := ln.Accept()
			if err != nil {
				c.fanOutError(err)
				return
			}
			c.debug("Connection received.")
			ch <- conn
		}
	}(ln, connections)
	for {
		select {
		case <-c.kill:
			return nil
		case <-time.After(time.Duration(c.heartbeatFrequency) * time.Second):
			c.debug("Sending heartbeats.")
			go c.sendHeartbeats()
			break
		case conn := <-connections:
			c.debug("Handling connection.")
			go c.handleClient(conn)
			break
		case <-c.prxCacheTicker:
			c.debug("Emptying proximity cache...")
			go c.clearProximityCache()
			break
		}
	}
	return nil
}

// Send routes a message through the Cluster.
func (c *Cluster) Send(msg Message) error {
	c.debug("Getting target for message %s", msg.Key)
	target, err := c.Route(msg.Key)
	if err != nil {
		return err
	}
	if target == nil {
		c.debug("Couldn't find a target. Delivering message %s", msg.Key)
		if msg.Purpose > NODE_ANN {
			c.deliver(msg)
		}
		return nil
	}
	forward := c.forward(msg, target.ID)
	if forward {
		err = c.send(msg, target)
		if err == deadNodeError {
			err = c.remove(target.ID)
		}
		return err
	}
	c.debug("Message %s wasn't forwarded because callback terminated it.", msg.Key)
	return nil
}

// Route checks the leafSet and routingTable to see if there's an appropriate match for the NodeID. If there is a better match than the current Node, a pointer to that Node is returned. Otherwise, nil is returned (and the message should be delivered).
func (c *Cluster) Route(key NodeID) (*Node, error) {
	target, err := c.leafset.route(key)
	if err != nil {
		if _, ok := err.(IdentityError); ok {
<<<<<<< HEAD
=======
			c.debug("I'm the target. Delivering message %s", key)
>>>>>>> 3c2b7ba1
			return nil, nil
		}
		if err != nodeNotFoundError {
			return nil, err
		}
		if target != nil {
<<<<<<< HEAD
			return target, nil
		}
	}
	c.debug("Target not found in leafset, checking routing table.")
	target, err = c.table.route(key)
	if err != nil {
		if _, ok := err.(IdentityError); ok {
=======
			c.debug("Target acquired in leafset.")
			return target, nil
		}
	}
	c.debug("Target not found in leaf set, checking routing table.")
	target, err = c.table.route(key)
	if err != nil {
		if _, ok := err.(IdentityError); ok {
			c.debug("I'm the target. Delivering message %s", key)
>>>>>>> 3c2b7ba1
			return nil, nil
		}
		if err != nodeNotFoundError {
			return nil, err
		}
	}
	if target != nil {
<<<<<<< HEAD
=======
		c.debug("Target acquired in routing table.")
>>>>>>> 3c2b7ba1
		return target, nil
	}
	return nil, nil
}

<<<<<<< HEAD
// Join expresses a Node's desire to join the Cluster, kicking off a process that will populate its child leafSet, neighborhoodSet and routingTable. Once that process is complete, the Node can be said to be fully participating in the Cluster.
=======
// Join announces a Node's presence to the Cluster, kicking off a process that will populate its child leafSet and routingTable. Once that process is complete, the Node can be said to be fully participating in the Cluster.
>>>>>>> 3c2b7ba1
//
// The IP and port passed to Join should be those of a known Node in the Cluster. The algorithm assumes that the known Node is close in proximity to the current Node, but that is not a hard requirement.
func (c *Cluster) Join(ip string, port int) error {
	credentials := c.marshalCredentials()
	c.debug("Sending join message to %s:%d", ip, port)
	msg := c.NewMessage(NODE_JOIN, c.self.ID, credentials)
	address := ip + ":" + strconv.Itoa(port)
	return c.SendToIP(msg, address)
}

func (c *Cluster) fanOutError(err error) {
	c.lock.RLock()
	defer c.lock.RUnlock()
	c.err(err.Error())
	for _, app := range c.applications {
		app.OnError(err)
	}
}

func (c *Cluster) sendHeartbeats() {
	msg := c.NewMessage(HEARTBEAT, c.self.ID, []byte{})
	nodes := c.table.list([]int{}, []int{})
	nodes = append(nodes, c.leafset.list()...)
	nodes = append(nodes, c.neighborhoodset.list()...)
	sent := map[NodeID]bool{}
	for _, node := range nodes {
		if node == nil {
			continue
		}
		if _, set := sent[node.ID]; set {
			continue
		}
		c.debug("Sending heartbeat to %s", node.ID)
		err := c.send(msg, node)
		if err == deadNodeError {
			err = c.remove(node.ID)
			if err != nil {
				c.fanOutError(err)
			}
			continue
		}
		sent[node.ID] = true
	}
}

func (c *Cluster) deliver(msg Message) {
	if msg.Purpose <= NODE_ANN {
		c.warn("Received utility message %s to the deliver function. Purpose was %d.", msg.Key, msg.Purpose)
		return
	}
	c.lock.RLock()
	defer c.lock.RUnlock()
	for _, app := range c.applications {
		app.OnDeliver(msg)
	}
}

func (c *Cluster) handleClient(conn net.Conn) {
	defer conn.Close()
	var msg Message
	decoder := json.NewDecoder(conn)
	err := decoder.Decode(&msg)
	if err != nil {
		c.fanOutError(err)
		return
	}
	valid := c.credentials == nil
	if !valid {
		valid = c.credentials.Valid(msg.Credentials)
	}
	if !valid {
		c.warn("Credentials did not match. Supplied credentials: %s", msg.Credentials)
		return
	}
	if msg.Purpose != NODE_JOIN {
		node, _ := c.get(msg.Sender.ID)
		if node != nil {
			node.updateLastHeardFrom()
		}
	}
	conn.Write([]byte(`{"status": "Received."}`))
	c.debug("Got message with purpose %v", msg.Purpose)
	msg.Hop = msg.Hop + 1
	switch msg.Purpose {
	case NODE_JOIN:
		c.onNodeJoin(msg)
		break
	case NODE_ANN:
		c.onNodeAnnounce(msg)
		break
	case NODE_EXIT:
		c.onNodeExit(msg)
		break
	case HEARTBEAT:
		c.lock.RLock()
		defer c.lock.RUnlock()
		for _, app := range c.applications {
			app.OnHeartbeat(msg.Sender)
		}
		break
	case STAT_DATA:
		c.onStateReceived(msg)
		break
	case STAT_REQ:
		c.onStateRequested(msg)
		break
	case NODE_RACE:
		c.onRaceCondition(msg)
		break
	case NODE_REPR:
		c.onRepairRequest(msg)
		break
	default:
		c.onMessageReceived(msg)
	}
}

func (c *Cluster) send(msg Message, destination *Node) error {
	if destination == nil {
		return errors.New("Can't send to a nil node.")
	}
	if c.self == nil {
		return errors.New("Can't send from a nil node.")
	}
	address := c.GetIP(*destination)
	c.debug("Sending message %s to %s", msg.Key, address)
	start := time.Now()
	err := c.SendToIP(msg, address)
	if err == nil {
		proximity := time.Since(start)
		destination.setProximity(int64(proximity))
		destination.updateLastHeardFrom()
	}
	return err
}

// SendToIP sends a message directly to an IP using the Wendy networking logic.
func (c *Cluster) SendToIP(msg Message, address string) error {
	c.debug("Sending message %s", string(msg.Value))
	conn, err := net.DialTimeout("tcp", address, time.Duration(c.getNetworkTimeout())*time.Second)
	if err != nil {
		c.debug(err.Error())
		return deadNodeError
	}
	defer conn.Close()
	conn.SetDeadline(time.Now().Add(time.Duration(c.getNetworkTimeout()) * time.Second))
	encoder := json.NewEncoder(conn)
	err = encoder.Encode(msg)
	if err != nil {
		return err
	}
	c.debug("Sent message %s to %s", msg.Key, address)
	_, err = conn.Read(nil)
	if err != nil {
		if neterr, ok := err.(net.Error); ok && neterr.Timeout() {
			return deadNodeError
		}
		if err == io.EOF {
			err = nil
		}
	}
	return err
}

// Our message handlers!

// A node wants to join the cluster. We need to route its message as we normally would, but we should also send it our state tables as appropriate.
func (c *Cluster) onNodeJoin(msg Message) {
	c.debug("\033[4;31mNode %s joined!\033[0m", msg.Key)
	mask := StateMask{
		Mask: rT,
		Rows: []int{},
		Cols: []int{},
	}
	row := c.self.ID.CommonPrefixLen(msg.Key)
	if msg.Hop == 1 {
		// send only the matching routing table rows
		for i := 0; i < row; i++ {
			mask.Rows = append(mask.Rows, i)
			msg.Hop++
		}
		// also send neighborhood set, if I'm the first node to get the message
		mask.Mask = mask.Mask | nS
	} else {
		// send only the routing table rows that match the hop
		if msg.Hop < row {
			mask.Rows = append(mask.Rows, msg.Hop)
		}
	}
	next, err := c.Route(msg.Key)
	if err != nil {
		c.fanOutError(err)
	}
	eol := false
	if next == nil {
		// also send leaf set, if I'm the last node to get the message
		mask.Mask = mask.Mask | lS
		eol = true
	}
	err = c.sendStateTables(msg.Sender, mask, eol)
	if err != nil {
		if err != deadNodeError {
			c.fanOutError(err)
		}
	}
	// forward the message on to the next destination
	err = c.Send(msg)
	if err != nil {
		c.fanOutError(err)
	}
}

// A node has joined the cluster. We need to decide if it belongs in our state tables and if the nodes in the state tables it sends us belong in our state tables. If the version of our state tables it sends to us doesn't match our local version, we need to resend our state tables to prevent a race condition.
func (c *Cluster) onNodeAnnounce(msg Message) {
	c.debug("\0333[4;31mNode %s announced its presence!\033[0m", msg.Key)
	conflicts := byte(0)
	if c.self.leafsetVersion > msg.LSVersion {
		c.debug("Expected LSVersion %d, got %d", c.self.leafsetVersion, msg.LSVersion)
		conflicts = conflicts | lS
	}
	if c.self.routingTableVersion > msg.RTVersion {
		c.debug("Expected RTVersion %d, got %d", c.self.routingTableVersion, msg.RTVersion)
		conflicts = conflicts | rT
	}
	if c.self.neighborhoodSetVersion > msg.NSVersion {
		c.debug("Expected NSVersion %d, got %d", c.self.neighborhoodSetVersion, msg.NSVersion)
		conflicts = conflicts | nS
	}
	if conflicts > 0 {
		c.debug("Uh oh, %s hit a race condition. Resending state.", msg.Key)
		err := c.sendRaceNotification(msg.Sender, StateMask{Mask: conflicts})
		if err != nil {
			c.fanOutError(err)
		}
	}
	err := c.insertMessage(msg)
	if err != nil {
		c.fanOutError(err)
	}
}

func (c *Cluster) onNodeExit(msg Message) {
	c.debug("Node %s left. :(", msg.Sender.ID)
	err := c.remove(msg.Sender.ID)
	if err != nil {
		c.fanOutError(err)
		return
	}
}

func (c *Cluster) onStateReceived(msg Message) {
	err := c.insertMessage(msg)
	if err != nil {
		c.fanOutError(err)
	}
	var state stateTables
	err = json.Unmarshal(msg.Value, &state)
	if err != nil {
		c.fanOutError(err)
		return
	}
	if !c.isJoined() && state.EOL {
		c.debug("Haven't announced presence yet... waiting %d seconds", (2 * c.getNetworkTimeout()))
		time.Sleep(time.Duration(2*c.getNetworkTimeout()) * time.Second)
		err = c.announcePresence()
		if err != nil {
			c.fanOutError(err)
		}
	} else if !state.EOL {
		c.debug("Already announced presence.")
	} else {
		c.debug("Not end of line.")
	}
}

func (c *Cluster) onStateRequested(msg Message) {
	c.debug("%s wants to know about my state tables!", msg.Sender.ID)
	var mask StateMask
	err := json.Unmarshal(msg.Value, &mask)
	if err != nil {
		c.fanOutError(err)
		return
	}
	c.sendStateTables(msg.Sender, mask, false)
}

func (c *Cluster) onRaceCondition(msg Message) {
	c.debug("Race condition. Awkward.")
	err := c.insertMessage(msg)
	if err != nil {
		c.fanOutError(err)
	}
	err = c.announcePresence()
	if err != nil {
		c.fanOutError(err)
	}
}

func (c *Cluster) onRepairRequest(msg Message) {
	c.debug("Helping to repair %s", msg.Sender.ID)
	var mask StateMask
	err := json.Unmarshal(msg.Value, &mask)
	if err != nil {
		c.fanOutError(err)
		return
	}
	c.sendStateTables(msg.Sender, mask, false)
}

func (c *Cluster) onMessageReceived(msg Message) {
	c.debug("Received message %s", msg.Key)
	err := c.Send(msg)
	if err != nil {
		c.fanOutError(err)
	}
}

func (c *Cluster) dumpStateTables(tables StateMask) (stateTables, error) {
	var state stateTables
	if tables.includeRT() {
		routingTable := c.table.export(tables.Rows, tables.Cols)
		state.RoutingTable = &routingTable
	}
	if tables.includeLS() {
		leafSet := c.leafset.export()
		state.LeafSet = &leafSet
	}
	if tables.includeNS() {
		neighborhoodSet := c.neighborhoodset.export()
		state.NeighborhoodSet = &neighborhoodSet
	}
	return state, nil
}

func (c *Cluster) sendStateTables(node Node, tables StateMask, eol bool) error {
	state, err := c.dumpStateTables(tables)
	if err != nil {
		return err
	}
	state.EOL = eol
	data, err := json.Marshal(state)
	if err != nil {
		return err
	}
	msg := c.NewMessage(STAT_DATA, c.self.ID, data)
	target, err := c.get(node.ID)
	if err != nil {
		if _, ok := err.(IdentityError); !ok && err != nodeNotFoundError {
			return err
		} else if err == nodeNotFoundError {
			return c.send(msg, &node)
		}
	}
	c.debug("Sending state tables to %s", node.ID)
	return c.send(msg, target)
}

func (c *Cluster) sendRaceNotification(node Node, tables StateMask) error {
	state, err := c.dumpStateTables(tables)
	if err != nil {
		return err
	}
	data, err := json.Marshal(state)
	if err != nil {
		return err
	}
	msg := c.NewMessage(NODE_RACE, c.self.ID, data)
	target, err := c.get(node.ID)
	if err != nil {
		if _, ok := err.(IdentityError); !ok && err != nodeNotFoundError {
			return err
		} else if err == nodeNotFoundError {
			return c.send(msg, &node)
		}
	}
	c.debug("Sending state tables to %s to fix race condition", node.ID)
	return c.send(msg, target)
}

func (c *Cluster) announcePresence() error {
	c.debug("Announcing presence...")
	state, err := c.dumpStateTables(StateMask{Mask: all})
	if err != nil {
		return err
	}
	data, err := json.Marshal(state)
	if err != nil {
		return err
	}
	msg := c.NewMessage(NODE_ANN, c.self.ID, data)
	nodes := c.table.list([]int{}, []int{})
	nodes = append(nodes, c.leafset.list()...)
	nodes = append(nodes, c.neighborhoodset.list()...)
	sent := map[NodeID]bool{}
	for _, node := range nodes {
		if node == nil {
			continue
		}
		if _, set := sent[node.ID]; set {
			continue
		}
		c.debug("Announcing presence to %s", node.ID)
		c.debug("Node: %s\trt: %d\tls: %d\tns: %d", node.ID.String(), node.routingTableVersion, node.leafsetVersion, node.neighborhoodSetVersion)
		msg.LSVersion = node.leafsetVersion
		msg.RTVersion = node.routingTableVersion
		msg.NSVersion = node.neighborhoodSetVersion
		err := c.send(msg, node)
		if err == deadNodeError {
			err = c.remove(node.ID)
			if err != nil {
				c.fanOutError(err)
			}
			continue
		}
		sent[node.ID] = true
	}
	c.lock.Lock()
	defer c.lock.Unlock()
	c.joined = true
	return nil
}

func (c *Cluster) repairLeafset(id NodeID) error {
	target, err := c.leafset.getNextNode(id)
	if err != nil {
		if err == nodeNotFoundError {
			c.warn("No node found when trying to repair the leafset. Was there a catastrophe?")
		} else {
			return err
		}
	}
	mask := StateMask{Mask: lS}
	data, err := json.Marshal(mask)
	if err != nil {
		return err
	}
	msg := c.NewMessage(NODE_REPR, id, data)
	return c.send(msg, target)
}

func (c *Cluster) repairTable(id NodeID) error {
	row := c.self.ID.CommonPrefixLen(id)
	reqRow := row
	col := int(id.Digit(row))
	targets := []*Node{}
	for len(targets) < 1 && row < len(c.table.nodes) {
		targets = c.table.list([]int{row}, []int{})
		if len(targets) < 1 {
			row = row + 1
		}
	}
	mask := StateMask{Mask: rT, Rows: []int{reqRow}, Cols: []int{col}}
	data, err := json.Marshal(mask)
	if err != nil {
		return err
	}
	msg := c.NewMessage(NODE_REPR, c.self.ID, data)
	for _, target := range targets {
		err = c.send(msg, target)
		if err != nil {
			return err
		}
	}
	return nil
}

func (c *Cluster) repairNeighborhood() error {
	targets := c.neighborhoodset.list()
	mask := StateMask{Mask: nS}
	data, err := json.Marshal(mask)
	if err != nil {
		return err
	}
	msg := c.NewMessage(NODE_REPR, c.self.ID, data)
	for _, target := range targets {
		err = c.send(msg, target)
		if err != nil {
			return err
		}
	}
	return nil
}

func (c *Cluster) updateProximity(node *Node) error {
	proximity := c.getCachedProximity(node.ID)
	if proximity < 0 {
		msg := c.NewMessage(HEARTBEAT, c.self.ID, []byte{})
		c.debug("Checking proximity to %s", node.ID)
		err := c.send(msg, node)
		if err != nil {
			return err
		}
		c.cacheProximity(node.ID, node.getRawProximity())
	}
	return nil
}

func (c *Cluster) insertMessage(msg Message) error {
	var state stateTables
	err := json.Unmarshal(msg.Value, &state)
	if err != nil {
		return err
	}
	sender := &msg.Sender
	sender.updateVersions(msg.RTVersion, msg.LSVersion, msg.NSVersion)
	err = c.insert(*sender, StateMask{Mask: all})
	if err != nil {
		return err
	}
	if state.NeighborhoodSet != nil {
		for _, node := range state.NeighborhoodSet {
			if node == nil {
				continue
			}
			err = c.insert(*node, StateMask{Mask: nS})
			if err != nil {
				return err
			}
		}
	}
	if state.LeafSet != nil {
		for _, side := range state.LeafSet {
			for _, node := range side {
				if node == nil {
					continue
				}
				err = c.insert(*node, StateMask{Mask: lS | nS})
				if err != nil {
					return err
				}
			}
		}
	}
	if state.RoutingTable != nil {
		for _, row := range state.RoutingTable {
			for _, node := range row {
				if node == nil {
					continue
				}
				err = c.insert(*node, StateMask{Mask: rT | nS})
				if err != nil {
					return err
				}
			}
		}
	}
	return nil
}

func (c *Cluster) insert(node Node, tables StateMask) error {
	if node.IsZero() {
		return nil
	}
	if node.ID.Equals(c.self.ID) {
		c.debug("Skipping inserting myself.")
		return nil
	}
	c.debug("Inserting node %s", node.ID)
	if node.getRawProximity() <= 0 && (tables.includeNS() || tables.includeRT()) {
		c.updateProximity(&node)
	}
	if tables.includeRT() {
		c.debug("Inserting node %s in routing table.", node.ID)
		resp, err := c.table.insertNode(node, node.getRawProximity())
		if err != nil && err != rtDuplicateInsertError {
			return err
		}
		if resp != nil && err != rtDuplicateInsertError {
			c.debug("Inserted node %s in routing table.", resp.ID)
		}
		if err == rtDuplicateInsertError {
			c.debug(err.Error())
		}
	}
	if tables.includeLS() {
		c.debug("Inserting node %s in leaf set.", node.ID)
		resp, err := c.leafset.insertNode(node)
		if err != nil && err != lsDuplicateInsertError {
			return err
		}
		if resp != nil && err != lsDuplicateInsertError {
			c.newLeaves(c.leafset.list())
			c.debug("Inserted node %s in leaf set.", resp.ID)
		}
		if err == lsDuplicateInsertError {
			c.debug(err.Error())
		}
	}
	if tables.includeNS() {
		c.debug("Inserting node %s in neighborhood set.", node.ID)
		resp, err := c.neighborhoodset.insertNode(node, node.getRawProximity())
		if err != nil && err != nsDuplicateInsertError {
			return err
		}
		if resp != nil && err != nsDuplicateInsertError {
			c.debug("Inserted node %s in neighborhood set.", resp.ID)
		}
		if err == nsDuplicateInsertError {
			c.debug(err.Error())
		}
	}
	return nil
}

func (c *Cluster) remove(id NodeID) error {
	resp, err := c.table.removeNode(id)
	if err != nil {
		return err
	}
	if resp != nil {
		err = c.repairTable(resp.ID)
		if err != nil {
			return err
		}
	}
	resp, err = c.leafset.removeNode(id)
	if err != nil {
		return err
	}
	if resp != nil {
		err = c.repairLeafset(resp.ID)
		if err != nil {
			return err
		}
		c.newLeaves(c.leafset.list())
	}
	resp, err = c.neighborhoodset.removeNode(id)
	if err != nil {
		return err
	}
	if resp != nil {
		err = c.repairNeighborhood()
		if err != nil {
			return err
		}
	}
	return nil
}

func (c *Cluster) get(id NodeID) (*Node, error) {
	node, err := c.neighborhoodset.getNode(id)
	if err == nodeNotFoundError {
		node, err = c.leafset.getNode(id)
		if err == nodeNotFoundError {
			node, err = c.table.getNode(id)
			return node, err
		}
		return node, err
	}
	return node, err
}

func (c *Cluster) debug(format string, v ...interface{}) {
	if c.logLevel <= LogLevelDebug {
		c.log.Printf(format, v...)
	}
}

func (c *Cluster) warn(format string, v ...interface{}) {
	if c.logLevel <= LogLevelWarn {
		c.log.Printf(format, v...)
	}
}

func (c *Cluster) err(format string, v ...interface{}) {
	if c.logLevel <= LogLevelError {
		c.log.Printf(format, v...)
	}
}<|MERGE_RESOLUTION|>--- conflicted
+++ resolved
@@ -8,11 +8,8 @@
 	"net"
 	"os"
 	"strconv"
-<<<<<<< HEAD
+	"strings"
 	"sync"
-=======
-	"strings"
->>>>>>> 3c2b7ba1
 	"time"
 )
 
@@ -46,6 +43,20 @@
 	LeafSet         *[2][16]*Node  `json:"ls,omitempty"`
 	NeighborhoodSet *[32]*Node     `json:"ns,omitempty"`
 	EOL             bool           `json:"eol,omitempty"`
+}
+
+type proximityCache struct {
+	cache  map[NodeID]int64
+	ticker <-chan time.Time
+	*sync.RWMutex
+}
+
+func newProximityCache() *proximityCache {
+	return &proximityCache{
+		cache:   map[NodeID]int64{},
+		ticker:  time.Tick(1 * time.Hour),
+		RWMutex: new(sync.RWMutex),
+	}
 }
 
 // Cluster holds the information about the state of the network. It is the main interface to the distributed network of Nodes.
@@ -64,15 +75,27 @@
 	credentials        Credentials
 	joined             bool
 	lock               *sync.RWMutex
-	proximityCache     map[NodeID]int64
-	prxCacheTicker     <-chan time.Time
+	proximityCache     *proximityCache
 }
 
 func (c *Cluster) newLeaves(leaves []*Node) {
 	c.lock.RLock()
 	defer c.lock.RUnlock()
+	c.debug("Sending newLeaves notifications.")
+	for i, app := range c.applications {
+		app.OnNewLeaves(leaves)
+		c.debug("Sent newLeaves notification %d of %d.", i+1, len(c.applications))
+	}
+	c.debug("Sent newLeaves notifications.")
+}
+
+func (c *Cluster) fanOutJoin(node Node) {
+	c.lock.RLock()
+	defer c.lock.RUnlock()
 	for _, app := range c.applications {
-		app.OnNewLeaves(leaves)
+		c.debug("Announcing node join.")
+		app.OnNodeJoin(node)
+		c.debug("Announced node join.")
 	}
 }
 
@@ -105,24 +128,24 @@
 }
 
 func (c *Cluster) cacheProximity(id NodeID, proximity int64) {
-	c.lock.Lock()
-	defer c.lock.Unlock()
-	c.proximityCache[id] = proximity
+	c.proximityCache.Lock()
+	defer c.proximityCache.Unlock()
+	c.proximityCache.cache[id] = proximity
 }
 
 func (c *Cluster) getCachedProximity(id NodeID) int64 {
-	c.lock.RLock()
-	defer c.lock.RUnlock()
-	if proximity, set := c.proximityCache[id]; set {
+	c.proximityCache.RLock()
+	defer c.proximityCache.RUnlock()
+	if proximity, set := c.proximityCache.cache[id]; set {
 		return proximity
 	}
 	return -1
 }
 
 func (c *Cluster) clearProximityCache() {
-	c.lock.Lock()
-	defer c.lock.Unlock()
-	c.proximityCache = map[NodeID]int64{}
+	c.proximityCache.Lock()
+	defer c.proximityCache.Unlock()
+	c.proximityCache.cache = map[NodeID]int64{}
 }
 
 func (c *Cluster) isJoined() bool {
@@ -193,8 +216,7 @@
 		credentials:        credentials,
 		joined:             false,
 		lock:               new(sync.RWMutex),
-		proximityCache:     map[NodeID]int64{},
-		prxCacheTicker:     time.Tick(1 * time.Hour),
+		proximityCache:     newProximityCache(),
 	}
 }
 
@@ -244,14 +266,18 @@
 	defer ln.Close()
 	// save bound port back to Node in case where port is autoconfigured by OS
 	if c.self.Port == 0 {
+		c.debug("Port set to 0")
 		colonPos := strings.LastIndex(ln.Addr().String(), ":")
 		if colonPos == -1 {
-			panic("OS returned an address without a port.")
-		}
-		port, err := strconv.ParseInt(ln.Addr().String()[colonPos:], 10, 32)
+			c.debug("OS returned an address without a port.")
+			return errors.New("OS returned an address without a port.")
+		}
+		port, err := strconv.ParseInt(ln.Addr().String()[colonPos+1:], 10, 32)
 		if err != nil {
-			panic("Couldn't record autoconfigured port: " + err.Error())
-		}
+			c.debug("Couldn't record autoconfigured port: %s", err.Error())
+			return errors.New("Couldn't record autoconfigured port: " + err.Error())
+		}
+		c.debug("Setting port to %d", port)
 		c.self.Port = int(port)
 	}
 	connections := make(chan net.Conn)
@@ -278,7 +304,7 @@
 			c.debug("Handling connection.")
 			go c.handleClient(conn)
 			break
-		case <-c.prxCacheTicker:
+		case <-c.proximityCache.ticker:
 			c.debug("Emptying proximity cache...")
 			go c.clearProximityCache()
 			break
@@ -318,25 +344,13 @@
 	target, err := c.leafset.route(key)
 	if err != nil {
 		if _, ok := err.(IdentityError); ok {
-<<<<<<< HEAD
-=======
 			c.debug("I'm the target. Delivering message %s", key)
->>>>>>> 3c2b7ba1
 			return nil, nil
 		}
 		if err != nodeNotFoundError {
 			return nil, err
 		}
 		if target != nil {
-<<<<<<< HEAD
-			return target, nil
-		}
-	}
-	c.debug("Target not found in leafset, checking routing table.")
-	target, err = c.table.route(key)
-	if err != nil {
-		if _, ok := err.(IdentityError); ok {
-=======
 			c.debug("Target acquired in leafset.")
 			return target, nil
 		}
@@ -346,7 +360,6 @@
 	if err != nil {
 		if _, ok := err.(IdentityError); ok {
 			c.debug("I'm the target. Delivering message %s", key)
->>>>>>> 3c2b7ba1
 			return nil, nil
 		}
 		if err != nodeNotFoundError {
@@ -354,20 +367,13 @@
 		}
 	}
 	if target != nil {
-<<<<<<< HEAD
-=======
 		c.debug("Target acquired in routing table.")
->>>>>>> 3c2b7ba1
 		return target, nil
 	}
 	return nil, nil
 }
 
-<<<<<<< HEAD
 // Join expresses a Node's desire to join the Cluster, kicking off a process that will populate its child leafSet, neighborhoodSet and routingTable. Once that process is complete, the Node can be said to be fully participating in the Cluster.
-=======
-// Join announces a Node's presence to the Cluster, kicking off a process that will populate its child leafSet and routingTable. Once that process is complete, the Node can be said to be fully participating in the Cluster.
->>>>>>> 3c2b7ba1
 //
 // The IP and port passed to Join should be those of a known Node in the Cluster. The algorithm assumes that the known Node is close in proximity to the current Node, but that is not a hard requirement.
 func (c *Cluster) Join(ip string, port int) error {
@@ -379,6 +385,7 @@
 }
 
 func (c *Cluster) fanOutError(err error) {
+	c.debug(err.Error())
 	c.lock.RLock()
 	defer c.lock.RUnlock()
 	c.err(err.Error())
@@ -493,7 +500,7 @@
 		return errors.New("Can't send from a nil node.")
 	}
 	address := c.GetIP(*destination)
-	c.debug("Sending message %s to %s", msg.Key, address)
+	c.debug("Sending message %s with purpose %d to %s", msg.Key, msg.Purpose, address)
 	start := time.Now()
 	err := c.SendToIP(msg, address)
 	if err == nil {
@@ -519,7 +526,7 @@
 	if err != nil {
 		return err
 	}
-	c.debug("Sent message %s to %s", msg.Key, address)
+	c.debug("Sent message %s  with purpose %d to %s", msg.Key, msg.Purpose, address)
 	_, err = conn.Read(nil)
 	if err != nil {
 		if neterr, ok := err.(net.Error); ok && neterr.Timeout() {
@@ -602,11 +609,15 @@
 		if err != nil {
 			c.fanOutError(err)
 		}
-	}
+		return
+	}
+	c.debug("No conflicts!")
 	err := c.insertMessage(msg)
 	if err != nil {
 		c.fanOutError(err)
 	}
+	c.debug("About to fan out join messages...")
+	c.fanOutJoin(msg.Sender)
 }
 
 func (c *Cluster) onNodeExit(msg Message) {
@@ -621,14 +632,17 @@
 func (c *Cluster) onStateReceived(msg Message) {
 	err := c.insertMessage(msg)
 	if err != nil {
+		c.debug(err.Error())
 		c.fanOutError(err)
 	}
 	var state stateTables
 	err = json.Unmarshal(msg.Value, &state)
 	if err != nil {
+		c.debug(err.Error())
 		c.fanOutError(err)
 		return
 	}
+	c.debug("State received. EOL is %v, isJoined is %v.", state.EOL, c.isJoined())
 	if !c.isJoined() && state.EOL {
 		c.debug("Haven't announced presence yet... waiting %d seconds", (2 * c.getNetworkTimeout()))
 		time.Sleep(time.Duration(2*c.getNetworkTimeout()) * time.Second)
@@ -766,7 +780,9 @@
 		if node == nil {
 			continue
 		}
+		c.debug("Saw node %s. rtVersion: %d\tlsVersion: %d\tnsVersion: %d", node.ID.String(), node.routingTableVersion, node.leafsetVersion, node.neighborhoodSetVersion)
 		if _, set := sent[node.ID]; set {
+			c.debug("Skipping node %s, already sent announcement there.", node.ID.String())
 			continue
 		}
 		c.debug("Announcing presence to %s", node.ID)
@@ -860,7 +876,9 @@
 		if err != nil {
 			return err
 		}
+		c.debug("Proximity to %s checked.", node.ID)
 		c.cacheProximity(node.ID, node.getRawProximity())
+		c.debug("Proximity to %s cached.", node.ID)
 	}
 	return nil
 }
@@ -869,9 +887,11 @@
 	var state stateTables
 	err := json.Unmarshal(msg.Value, &state)
 	if err != nil {
+		c.debug("Error unmarshalling JSON: %s", err.Error())
 		return err
 	}
 	sender := &msg.Sender
+	c.debug("Updating versions for %s. RT: %d, LS: %d, NS: %d.", sender.ID.String(), msg.RTVersion, msg.LSVersion, msg.NSVersion)
 	sender.updateVersions(msg.RTVersion, msg.LSVersion, msg.NSVersion)
 	err = c.insert(*sender, StateMask{Mask: all})
 	if err != nil {
@@ -927,9 +947,9 @@
 	}
 	c.debug("Inserting node %s", node.ID)
 	if node.getRawProximity() <= 0 && (tables.includeNS() || tables.includeRT()) {
+		c.debug("Updating proximity")
 		c.updateProximity(&node)
-	}
-	if tables.includeRT() {
+		c.debug("Updated proximity")
 		c.debug("Inserting node %s in routing table.", node.ID)
 		resp, err := c.table.insertNode(node, node.getRawProximity())
 		if err != nil && err != rtDuplicateInsertError {
@@ -949,9 +969,10 @@
 			return err
 		}
 		if resp != nil && err != lsDuplicateInsertError {
+			c.debug("Inserted node %s in leaf set.", resp.ID)
 			c.newLeaves(c.leafset.list())
-			c.debug("Inserted node %s in leaf set.", resp.ID)
-		}
+		}
+		c.debug("At the end of the leafset insert block.")
 		if err == lsDuplicateInsertError {
 			c.debug(err.Error())
 		}
